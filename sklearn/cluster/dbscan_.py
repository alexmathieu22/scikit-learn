--- conflicted
+++ resolved
@@ -123,11 +123,6 @@
     # Calculate neighborhood for all samples. This leaves the original point
     # in, which needs to be considered later (i.e. point i is in the
     # neighborhood of point i. While True, its useless information)
-<<<<<<< HEAD
-    if metric == 'precomputed':
-        D = pairwise_distances(X, metric=metric)
-        neighborhoods = np.array([np.where(x <= eps)[0] for x in D])
-=======
     if metric == 'precomputed' and sparse.issparse(X):
         neighborhoods = np.empty(X.shape[0], dtype=object)
         X.sum_duplicates()  # XXX: modifies X's internals in-place
@@ -141,7 +136,6 @@
         masked_indptr = masked_indptr[:-1] + np.arange(1, X.shape[0])
         # split into rows
         neighborhoods[:] = np.split(masked_indices, masked_indptr)
->>>>>>> cd12906c
     else:
         neighbors_model = NearestNeighbors(radius=eps, algorithm=algorithm,
                                            leaf_size=leaf_size,
